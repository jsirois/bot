import asyncio
import inspect
import itertools
from collections import namedtuple
from contextlib import suppress

from discord import Colour, Embed, HTTPException
from discord.ext import commands
from discord.ext.commands import CheckFailure
from fuzzywuzzy import fuzz, process

from bot import constants
<<<<<<< HEAD
=======
from bot.constants import Channels, STAFF_ROLES
from bot.decorators import redirect_output
>>>>>>> 43009328
from bot.pagination import (
    DELETE_EMOJI, FIRST_EMOJI, LAST_EMOJI,
    LEFT_EMOJI, LinePaginator, RIGHT_EMOJI,
)


REACTIONS = {
    FIRST_EMOJI: 'first',
    LEFT_EMOJI: 'back',
    RIGHT_EMOJI: 'next',
    LAST_EMOJI: 'end',
    DELETE_EMOJI: 'stop'
}

Cog = namedtuple('Cog', ['name', 'description', 'commands'])


class HelpQueryNotFound(ValueError):
    """
    Raised when a HelpSession Query doesn't match a command or cog.

    Contains the custom attribute of ``possible_matches``.

    Attributes
    ----------
    possible_matches: dict
        Any commands that were close to matching the Query.
        The possible matched command names are the keys.
        The likeness match scores are the values.
    """

    def __init__(self, arg, possible_matches=None):
        super().__init__(arg)
        self.possible_matches = possible_matches


class HelpSession:
    """
    An interactive session for bot and command help output.

    Attributes
    ----------
    title: str
        The title of the help message.
    query: Union[:class:`discord.ext.commands.Bot`,
                 :class:`discord.ext.commands.Command]
    description: str
        The description of the query.
    pages: list[str]
        A list of the help content split into manageable pages.
    message: :class:`discord.Message`
        The message object that's showing the help contents.
    destination: :class:`discord.abc.Messageable`
        Where the help message is to be sent to.
    """

    def __init__(self, ctx, *command, cleanup=False, only_can_run=True, show_hidden=False, max_lines=15):
        """
        Creates an instance of the HelpSession class.

        Parameters
        ----------
        ctx: :class:`discord.Context`
            The context of the invoked help command.
        *command: str
            A variable argument of the command being queried.
        cleanup: Optional[bool]
            Set to ``True`` to have the message deleted on timeout.
            If ``False``, it will clear all reactions on timeout.
            Defaults to ``False``.
        only_can_run: Optional[bool]
            Set to ``True`` to hide commands the user can't run.
            Defaults to ``False``.
        show_hidden: Optional[bool]
            Set to ``True`` to include hidden commands.
            Defaults to ``False``.
        max_lines: Optional[int]
            Sets the max number of lines the paginator will add to a
            single page.
            Defaults to 20.
        """

        self._ctx = ctx
        self._bot = ctx.bot
        self.title = "Command Help"

        # set the query details for the session
        if command:
            query_str = ' '.join(command)
            self.query = self._get_query(query_str)
            self.description = self.query.description or self.query.help
        else:
            self.query = ctx.bot
            self.description = self.query.description
        self.author = ctx.author
        self.destination = ctx.author if ctx.bot.pm_help else ctx.channel

        # set the config for the session
        self._cleanup = cleanup
        self._only_can_run = only_can_run
        self._show_hidden = show_hidden
        self._max_lines = max_lines

        # init session states
        self._pages = None
        self._current_page = 0
        self.message = None
        self._timeout_task = None
        self.reset_timeout()

    def _get_query(self, query):
        """
        Attempts to match the provided query with a valid command or cog.

        Parameters
        ----------
        query: str
            The joined string representing the session query.

        Returns
        -------
        Union[:class:`discord.ext.commands.Command`, :class:`Cog`]
        """

        command = self._bot.get_command(query)
        if command:
            return command

        cog = self._bot.cogs.get(query)
        if cog:
            return Cog(
                name=cog.__class__.__name__,
                description=inspect.getdoc(cog),
                commands=[c for c in self._bot.commands if c.instance is cog]
            )

        self._handle_not_found(query)

    def _handle_not_found(self, query):
        """
        Handles when a query does not match a valid command or cog.

        Will pass on possible close matches along with the
        ``HelpQueryNotFound`` exception.

        Parameters
        ----------
        query: str
            The full query that was requested.

        Raises
        ------
        HelpQueryNotFound
        """

        # combine command and cog names
        choices = list(self._bot.all_commands) + list(self._bot.cogs)

        result = process.extractBests(query, choices, scorer=fuzz.ratio, score_cutoff=90)

        raise HelpQueryNotFound(f'Query "{query}" not found.', dict(result))

    async def timeout(self, seconds=30):
        """
        Waits for a set number of seconds, then stops the help session.

        Parameters
        ----------
        seconds: int
            Number of seconds to wait.
        """

        await asyncio.sleep(seconds)
        await self.stop()

    def reset_timeout(self):
        """
        Cancels the original timeout task and sets it again from the start.
        """

        # cancel original if it exists
        if self._timeout_task:
            if not self._timeout_task.cancelled():
                self._timeout_task.cancel()

        # recreate the timeout task
        self._timeout_task = self._bot.loop.create_task(self.timeout())

    async def on_reaction_add(self, reaction, user):
        """
        Event handler for when reactions are added on the help message.

        Parameters
        ----------
        reaction: :class:`discord.Reaction`
            The reaction that was added.
        user: :class:`discord.User`
            The user who added the reaction.
        """

        # ensure it was the relevant session message
        if reaction.message.id != self.message.id:
            return

        # ensure it was the session author who reacted
        if user.id != self.author.id:
            return

        emoji = str(reaction.emoji)

        # check if valid action
        if emoji not in REACTIONS:
            return

        self.reset_timeout()

        # Run relevant action method
        action = getattr(self, f'do_{REACTIONS[emoji]}', None)
        if action:
            await action()

        # remove the added reaction to prep for re-use
        with suppress(HTTPException):
            await self.message.remove_reaction(reaction, user)

    async def on_message_delete(self, message):
        """
        Closes the help session when the help message is deleted.

        Parameters
        ----------
        message: :class:`discord.Message`
            The message that was deleted.
        """

        if message.id == self.message.id:
            await self.stop()

    async def prepare(self):
        """
        Sets up the help session pages, events, message and reactions.
        """

        # create paginated content
        await self.build_pages()

        # setup listeners
        self._bot.add_listener(self.on_reaction_add)
        self._bot.add_listener(self.on_message_delete)

        # Send the help message
        await self.update_page()
        self.add_reactions()

    def add_reactions(self):
        """
        Adds the relevant reactions to the help message based on if
        pagination is required.
        """

        # if paginating
        if len(self._pages) > 1:
            for reaction in REACTIONS:
                self._bot.loop.create_task(self.message.add_reaction(reaction))

        # if single-page
        else:
            self._bot.loop.create_task(self.message.add_reaction(DELETE_EMOJI))

    def _category_key(self, cmd):
        """
        Returns a cog name of a given command. Used as a key for
        ``sorted`` and ``groupby``.

        A zero width space is used as a prefix for results with no cogs
        to force them last in ordering.

        Parameters
        ----------
        cmd: :class:`discord.ext.commands.Command`
            The command object being checked.

        Returns
        -------
        str
        """

        cog = cmd.cog_name
        return f'**{cog}**' if cog else f'**\u200bNo Category:**'

    def _get_command_params(self, cmd):
        """
        Returns the command usage signature.

        This is a custom implementation of ``command.signature`` in
        order to format the command signature without aliases.

        Parameters
        ----------
        cmd: :class:`discord.ext.commands.Command`
            The command object to get the parameters of.

        Returns
        -------
        str
        """

        results = []
        for name, param in cmd.clean_params.items():

            # if argument has a default value
            if param.default is not param.empty:

                if isinstance(param.default, str):
                    show_default = param.default
                else:
                    show_default = param.default is not None

                # if default is not an empty string or None
                if show_default:
                    results.append(f'[{name}={param.default}]')
                else:
                    results.append(f'[{name}]')

            # if variable length argument
            elif param.kind == param.VAR_POSITIONAL:
                results.append(f'[{name}...]')

            # if required
            else:
                results.append(f'<{name}>')

        return f"{cmd.name} {' '.join(results)}"

    async def build_pages(self):
        """
        Builds the list of content pages to be paginated through in the
        help message.

        Returns
        -------
        list[str]
        """

        # Use LinePaginator to restrict embed line height
        paginator = LinePaginator(prefix='', suffix='', max_lines=self._max_lines)

        prefix = constants.Bot.prefix

        # show signature if query is a command
        if isinstance(self.query, commands.Command):
            signature = self._get_command_params(self.query)
            parent = self.query.full_parent_name + ' ' if self.query.parent else ''
            paginator.add_line(f'**```{prefix}{parent}{signature}```**')

            # show command aliases
            aliases = ', '.join(f'`{a}`' for a in self.query.aliases)
            if aliases:
                paginator.add_line(f'**Can also use:** {aliases}\n')

            if not await self.query.can_run(self._ctx):
                paginator.add_line('***You cannot run this command.***\n')

        # show name if query is a cog
        if isinstance(self.query, Cog):
            paginator.add_line(f'**{self.query.name}**')

        if self.description:
            paginator.add_line(f'*{self.description}*')

        # list all children commands of the queried object
        if isinstance(self.query, (commands.GroupMixin, Cog)):

            # remove hidden commands if session is not wanting hiddens
            if not self._show_hidden:
                filtered = [c for c in self.query.commands if not c.hidden]
            else:
                filtered = self.query.commands

            # if after filter there are no commands, finish up
            if not filtered:
                self._pages = paginator.pages
                return

            # set category to Commands if cog
            if isinstance(self.query, Cog):
                grouped = (('**Commands:**', self.query.commands),)

            # set category to Subcommands if command
            elif isinstance(self.query, commands.Command):
                grouped = (('**Subcommands:**', self.query.commands),)

                # don't show prefix for subcommands
                prefix = ''

            # otherwise sort and organise all commands into categories
            else:
                cat_sort = sorted(filtered, key=self._category_key)
                grouped = itertools.groupby(cat_sort, key=self._category_key)

            # process each category
            for category, cmds in grouped:
                cmds = sorted(cmds, key=lambda c: c.name)

                # if there are no commands, skip category
                if len(cmds) == 0:
                    continue

                cat_cmds = []

                # format details for each child command
                for command in cmds:

                    # skip if hidden and hide if session is set to
                    if command.hidden and not self._show_hidden:
                        continue

                    # see if the user can run the command
                    strikeout = ''

                    # Patch to make the !help command work outside of #bot-commands again
                    # This probably needs a proper rewrite, but this will make it work in
                    # the mean time.
                    try:
                        can_run = await command.can_run(self._ctx)
                    except CheckFailure:
                        can_run = False

                    if not can_run:
                        # skip if we don't show commands they can't run
                        if self._only_can_run:
                            continue
                        strikeout = '~~'

                    signature = self._get_command_params(command)
                    info = f"{strikeout}**`{prefix}{signature}`**{strikeout}"

                    # handle if the command has no docstring
                    if command.short_doc:
                        cat_cmds.append(f'{info}\n*{command.short_doc}*')
                    else:
                        cat_cmds.append(f'{info}\n*No details provided.*')

                # state var for if the category should be added next
                print_cat = 1
                new_page = True

                for details in cat_cmds:

                    # keep details together, paginating early if it won't fit
                    lines_adding = len(details.split('\n')) + print_cat
                    if paginator._linecount + lines_adding > self._max_lines:
                        paginator._linecount = 0
                        new_page = True
                        paginator.close_page()

                        # new page so print category title again
                        print_cat = 1

                    if print_cat:
                        if new_page:
                            paginator.add_line('')
                        paginator.add_line(category)
                        print_cat = 0

                    paginator.add_line(details)

        # save organised pages to session
        self._pages = paginator.pages

    def embed_page(self, page_number=0):
        """
        Returns an Embed with the requested page formatted within.

        Parameters
        ----------
        page_number: int
            The page to be retrieved. Zero indexed.

        Returns
        -------
        :class:`discord.Embed`
        """

        embed = Embed()

        # if command or cog, add query to title for pages other than first
        if isinstance(self.query, (commands.Command, Cog)) and page_number > 0:
            title = f'Command Help | "{self.query.name}"'
        else:
            title = self.title

        embed.set_author(name=title, icon_url=constants.Icons.questionmark)
        embed.description = self._pages[page_number]

        # add page counter to footer if paginating
        page_count = len(self._pages)
        if page_count > 1:
            embed.set_footer(text=f'Page {self._current_page+1} / {page_count}')

        return embed

    async def update_page(self, page_number=0):
        """
        Sends the intial message, or changes the existing one to the
        given page number.

        Parameters
        ----------
        page_number: int
            The page number to show in the help message.
        """

        self._current_page = page_number
        embed_page = self.embed_page(page_number)

        if not self.message:
            self.message = await self.destination.send(embed=embed_page)
        else:
            await self.message.edit(embed=embed_page)

    @classmethod
    async def start(cls, ctx, *command, **options):
        """
        Create and begin a help session based on the given command
        context.

        Parameters
        ----------
        ctx: :class:`discord.ext.commands.Context`
        The context of the invoked help command.
        *command: str
            A variable argument of the command being queried.
        cleanup: Optional[bool]
            Set to ``True`` to have the message deleted on session end.
            Defaults to ``False``.
        only_can_run: Optional[bool]
            Set to ``True`` to hide commands the user can't run.
            Defaults to ``False``.
        show_hidden: Optional[bool]
            Set to ``True`` to include hidden commands.
            Defaults to ``False``.
        max_lines: Optional[int]
            Sets the max number of lines the paginator will add to a
            single page.
            Defaults to 20.

        Returns
        -------
        :class:`HelpSession`
        """

        session = cls(ctx, *command, **options)
        await session.prepare()

        return session

    async def stop(self):
        """
        Stops the help session, removes event listeners and attempts to
        delete the help message.
        """

        self._bot.remove_listener(self.on_reaction_add)
        self._bot.remove_listener(self.on_message_delete)

        # ignore if permission issue, or the message doesn't exist
        with suppress(HTTPException, AttributeError):
            if self._cleanup:
                await self.message.delete()
            else:
                await self.message.clear_reactions()

    @property
    def is_first_page(self):
        """
        A bool reflecting if session is currently showing the first page.

        Returns
        -------
        bool
        """

        return self._current_page == 0

    @property
    def is_last_page(self):
        """
        A bool reflecting if the session is currently showing the last page.

        Returns
        -------
        bool
        """

        return self._current_page == (len(self._pages)-1)

    async def do_first(self):
        """
        Event that is called when the user requests the first page.
        """

        if not self.is_first_page:
            await self.update_page(0)

    async def do_back(self):
        """
        Event that is called when the user requests the previous page.
        """

        if not self.is_first_page:
            await self.update_page(self._current_page-1)

    async def do_next(self):
        """
        Event that is called when the user requests the next page.
        """

        if not self.is_last_page:
            await self.update_page(self._current_page+1)

    async def do_end(self):
        """
        Event that is called when the user requests the last page.
        """

        if not self.is_last_page:
            await self.update_page(len(self._pages)-1)

    async def do_stop(self):
        """
        Event that is called when the user requests to stop the help session.
        """

        await self.message.delete()


class Help:
    """
    Custom Embed Pagination Help feature
    """
    @commands.command('help')
    @redirect_output(destination_channel=Channels.bot, bypass_roles=STAFF_ROLES)
    async def new_help(self, ctx, *commands):
        """
        Shows Command Help.
        """

        try:
            await HelpSession.start(ctx, *commands)
        except HelpQueryNotFound as error:
            embed = Embed()
            embed.colour = Colour.red()
            embed.title = str(error)

            if error.possible_matches:
                matches = '\n'.join(error.possible_matches.keys())
                embed.description = f'**Did you mean:**\n`{matches}`'

            await ctx.send(embed=embed)


def unload(bot):
    """
    Reinstates the original help command.

    This is run if the cog raises an exception on load, or if the
    extension is unloaded.

    Parameters
    ----------
    bot: :class:`discord.ext.commands.Bot`
        The discord bot client.
    """

    bot.remove_command('help')
    bot.add_command(bot._old_help)


def setup(bot):
    """
    The setup for the help extension.

    This is called automatically on `bot.load_extension` being run.

    Stores the original help command instance on the ``bot._old_help``
    attribute for later reinstatement, before removing it from the
    command registry so the new help command can be loaded successfully.

    If an exception is raised during the loading of the cog, ``unload``
    will be called in order to reinstate the original help command.

    Parameters
    ----------
    bot: `discord.ext.commands.Bot`
        The discord bot client.
    """

    bot._old_help = bot.get_command('help')
    bot.remove_command('help')

    try:
        bot.add_cog(Help())
    except Exception:
        unload(bot)
        raise


def teardown(bot):
    """
    The teardown for the help extension.

    This is called automatically on `bot.unload_extension` being run.

    Calls ``unload`` in order to reinstate the original help command.

    Parameters
    ----------
    bot: `discord.ext.commands.Bot`
        The discord bot client.
    """

    unload(bot)<|MERGE_RESOLUTION|>--- conflicted
+++ resolved
@@ -10,11 +10,8 @@
 from fuzzywuzzy import fuzz, process
 
 from bot import constants
-<<<<<<< HEAD
-=======
 from bot.constants import Channels, STAFF_ROLES
 from bot.decorators import redirect_output
->>>>>>> 43009328
 from bot.pagination import (
     DELETE_EMOJI, FIRST_EMOJI, LAST_EMOJI,
     LEFT_EMOJI, LinePaginator, RIGHT_EMOJI,
