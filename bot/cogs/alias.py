--- conflicted
+++ resolved
@@ -71,11 +71,7 @@
 
     @command(name="watch", hidden=True)
     async def bigbrother_watch_alias(
-<<<<<<< HEAD
-            self, ctx, user: User, *, reason: str
-=======
             self, ctx: Context, user: User, *, reason: str
->>>>>>> 43009328
     ):
         """
         Alias for invoking <prefix>bigbrother watch user [text_channel].
