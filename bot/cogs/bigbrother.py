--- conflicted
+++ resolved
@@ -3,11 +3,7 @@
 import re
 from collections import defaultdict, deque
 from time import strptime, struct_time
-<<<<<<< HEAD
-from typing import List, Union
-=======
 from typing import List, NamedTuple, Optional, Union
->>>>>>> 43009328
 
 from aiohttp import ClientError
 from discord import Color, Embed, Guild, Member, Message, TextChannel, User
@@ -77,11 +73,7 @@
             data = await response.json()
             self.update_cache(data)
 
-<<<<<<< HEAD
-    async def get_watch_reason(self, user_id: int) -> str:
-=======
     async def get_watch_information(self, user_id: int) -> WatchInformation:
->>>>>>> 43009328
         """ Fetches and returns the latest watch reason for a user using the infraction API """
 
         re_bb_watch = rf"^{self.infraction_watch_prefix}"
@@ -99,22 +91,6 @@
             infraction_list = await response.json()
         except ClientError:
             log.exception(f"Failed to retrieve bb watch reason for {user_id}.")
-<<<<<<< HEAD
-            return "(error retrieving bb reason)"
-
-        if infraction_list:
-            latest_reason_infraction = max(infraction_list, key=self._parse_infraction_time)
-            latest_reason = latest_reason_infraction['reason'][len(self.infraction_watch_prefix):]
-            log.trace(f"The latest bb watch reason for {user_id}: {latest_reason}")
-            return latest_reason
-
-        log.trace(f"No bb watch reason found for {user_id}; returning default string")
-        return "(no reason specified)"
-
-    @staticmethod
-    def _parse_infraction_time(infraction: str) -> struct_time:
-        """Takes RFC1123 date_time string and returns time object for sorting purposes"""
-=======
             return WatchInformation(reason="(error retrieving bb reason)", actor_id=None, inserted_at=None)
 
         if infraction_list:
@@ -143,7 +119,6 @@
         converts the retrieved RFC1123 date_time string to a time object, and returns it
         so infractions can be sorted by their insertion time.
         """
->>>>>>> 43009328
 
         date_string = infraction["inserted_at"]
         return strptime(date_string, "%a, %d %b %Y %H:%M:%S %Z")
@@ -228,15 +203,9 @@
         if message.author.id != last_user or message.channel.id != last_channel or msg_count > limit:
             # Retrieve watch reason from API if it's not already in the cache
             if message.author.id not in self.watch_reasons:
-<<<<<<< HEAD
-                log.trace(f"No watch reason for {message.author.id} found in cache; retrieving from API")
-                user_watch_reason = await self.get_watch_reason(message.author.id)
-                self.watch_reasons[message.author.id] = user_watch_reason
-=======
                 log.trace(f"No watch information for {message.author.id} found in cache; retrieving from API")
                 user_watch_information = await self.get_watch_information(message.author.id)
                 self.watch_reasons[message.author.id] = user_watch_information
->>>>>>> 43009328
 
             self.last_log = [message.author.id, message.channel.id, 0]
 
@@ -264,13 +233,8 @@
                     author_field = f"{author_field} (nominated {time_delta} by {actor})"
 
             embed = Embed(description=f"{message.author.mention} in [#{message.channel.name}]({message.jump_url})")
-<<<<<<< HEAD
-            embed.set_author(name=message.author.nick or message.author.name, icon_url=message.author.avatar_url)
-            embed.set_footer(text=f"Watch reason: {self.watch_reasons[message.author.id]}")
-=======
             embed.set_author(name=author_field, icon_url=message.author.avatar_url)
             embed.set_footer(text=f"Reason: {reason}")
->>>>>>> 43009328
             await destination.send(embed=embed)
 
     @staticmethod
@@ -387,39 +351,7 @@
 
         channel_id = Channels.big_brother_logs
 
-<<<<<<< HEAD
-        post_data = {
-            'user_id': str(user.id),
-            'channel_id': str(channel_id)
-        }
-
-        async with self.bot.http_session.post(
-            URLs.site_bigbrother_api,
-            headers=self.HEADERS,
-            json=post_data
-        ) as response:
-            if response.status == 204:
-                await ctx.send(f":ok_hand: will now relay messages sent by {user} in <#{channel_id}>")
-
-                channel = self.bot.get_channel(channel_id)
-                if channel is None:
-                    log.error(
-                        f"could not update internal cache, failed to find a channel with ID {channel_id}"
-                    )
-                else:
-                    self.watched_users[user.id] = channel
-                    self.watch_reasons[user.id] = reason
-
-                    # Add a note (shadow warning) with the reason for watching
-                    reason = f"{self.infraction_watch_prefix}{reason}"
-                    await post_infraction(ctx, user, type="warning", reason=reason, hidden=True)
-            else:
-                data = await response.json()
-                error_reason = data.get('error_message', "no message provided")
-                await ctx.send(f":x: the API returned an error: {error_reason}")
-=======
         await self._watch_user(ctx, user, reason, channel_id)
->>>>>>> 43009328
 
     @bigbrother_group.command(name='unwatch', aliases=('uw',))
     @with_role(Roles.owner, Roles.admin, Roles.moderator)
