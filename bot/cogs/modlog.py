import asyncio
import datetime
import logging
from typing import List, Optional, Union

from aiohttp import ClientResponseError
from dateutil.relativedelta import relativedelta
from deepdiff import DeepDiff
from discord import (
    CategoryChannel, Colour, Embed, File, Guild,
    Member, Message, NotFound, RawBulkMessageDeleteEvent,
    RawMessageDeleteEvent, RawMessageUpdateEvent, Role,
    TextChannel, User, VoiceChannel
)
from discord.abc import GuildChannel
from discord.ext.commands import Bot

from bot.constants import (
    Channels, Colours, Emojis,
    Event, Guild as GuildConstant, Icons,
    Keys, Roles, URLs
)
from bot.utils.time import humanize_delta

log = logging.getLogger(__name__)

GUILD_CHANNEL = Union[CategoryChannel, TextChannel, VoiceChannel]

CHANNEL_CHANGES_UNSUPPORTED = ("permissions",)
CHANNEL_CHANGES_SUPPRESSED = ("_overwrites", "position")
MEMBER_CHANGES_SUPPRESSED = ("activity", "status")
ROLE_CHANGES_UNSUPPORTED = ("colour", "permissions")


class ModLog:
    """
    Logging for server events and staff actions
    """

    def __init__(self, bot: Bot):
        self.bot = bot
        self.headers = {"X-API-KEY": Keys.site_api}
        self._ignored = {event: [] for event in Event}

        self._cached_deletes = []
        self._cached_edits = []

    async def upload_log(self, messages: List[Message]) -> Optional[str]:
        """
        Uploads the log data to the database via
        an API endpoint for uploading logs.

        Used in several mod log embeds.

        Returns a URL that can be used to view the log.
        """

        log_data = []

        for message in messages:
            author = f"{message.author.name}#{message.author.discriminator}"

            # message.author may return either a User or a Member. Users don't have roles.
            if type(message.author) is User:
                role_id = Roles.developer
            else:
                role_id = message.author.top_role.id

            content = message.content
            embeds = [embed.to_dict() for embed in message.embeds]
            attachments = ["<Attachment>" for _ in message.attachments]

            log_data.append({
                "content": content,
                "author": author,
                "user_id": str(message.author.id),
                "role_id": str(role_id),
                "timestamp": message.created_at.strftime("%D %H:%M"),
                "attachments": attachments,
                "embeds": embeds,
            })

        response = await self.bot.http_session.post(
            URLs.site_logs_api,
            headers=self.headers,
            json={"log_data": log_data}
        )

        try:
            data = await response.json()
            log_id = data["log_id"]
        except (KeyError, ClientResponseError):
            log.debug(
                "API returned an unexpected result:\n"
                f"{response.text}"
            )
            return

        return f"{URLs.site_logs_view}/{log_id}"

    def ignore(self, event: Event, *items: int):
        for item in items:
            if item not in self._ignored[event]:
                self._ignored[event].append(item)

    async def send_log_message(
            self,
            icon_url: Optional[str],
            colour: Colour,
            title: Optional[str],
            text: str,
            thumbnail: Optional[str] = None,
            channel_id: int = Channels.modlog,
            ping_everyone: bool = False,
            files: Optional[List[File]] = None,
            content: Optional[str] = None,
            additional_embeds: Optional[List[Embed]] = None,
            timestamp_override: Optional[datetime.datetime] = None,
<<<<<<< HEAD
            footer_override: Optional[str] = None,
=======
            footer: Optional[str] = None,
>>>>>>> 43009328
    ):
        embed = Embed(description=text)

        if title and icon_url:
            embed.set_author(name=title, icon_url=icon_url)

        embed.colour = colour

        embed.timestamp = timestamp_override or datetime.datetime.utcnow()

<<<<<<< HEAD
        if footer_override:
            embed.set_footer(text=footer_override)
=======
        if footer:
            embed.set_footer(text=footer)
>>>>>>> 43009328

        if thumbnail:
            embed.set_thumbnail(url=thumbnail)

        if ping_everyone:
            if content:
                content = f"@everyone\n{content}"
            else:
                content = "@everyone"

        channel = self.bot.get_channel(channel_id)
        log_message = await channel.send(content=content, embed=embed, files=files)

        if additional_embeds:
            await channel.send("With the following embed(s):")
            for additional_embed in additional_embeds:
                await channel.send(embed=additional_embed)

        return await self.bot.get_context(log_message)  # Optionally return for use with antispam

    async def on_guild_channel_create(self, channel: GUILD_CHANNEL):
        if channel.guild.id != GuildConstant.id:
            return

        if isinstance(channel, CategoryChannel):
            title = "Category created"
            message = f"{channel.name} (`{channel.id}`)"
        elif isinstance(channel, VoiceChannel):
            title = "Voice channel created"

            if channel.category:
                message = f"{channel.category}/{channel.name} (`{channel.id}`)"
            else:
                message = f"{channel.name} (`{channel.id}`)"
        else:
            title = "Text channel created"

            if channel.category:
                message = f"{channel.category}/{channel.name} (`{channel.id}`)"
            else:
                message = f"{channel.name} (`{channel.id}`)"

        await self.send_log_message(Icons.hash_green, Colour(Colours.soft_green), title, message)

    async def on_guild_channel_delete(self, channel: GUILD_CHANNEL):
        if channel.guild.id != GuildConstant.id:
            return

        if isinstance(channel, CategoryChannel):
            title = "Category deleted"
        elif isinstance(channel, VoiceChannel):
            title = "Voice channel deleted"
        else:
            title = "Text channel deleted"

        if channel.category and not isinstance(channel, CategoryChannel):
            message = f"{channel.category}/{channel.name} (`{channel.id}`)"
        else:
            message = f"{channel.name} (`{channel.id}`)"

        await self.send_log_message(
            Icons.hash_red, Colour(Colours.soft_red),
            title, message
        )

    async def on_guild_channel_update(self, before: GUILD_CHANNEL, after: GuildChannel):
        if before.guild.id != GuildConstant.id:
            return

        if before.id in self._ignored[Event.guild_channel_update]:
            self._ignored[Event.guild_channel_update].remove(before.id)
            return

        diff = DeepDiff(before, after)
        changes = []
        done = []

        diff_values = diff.get("values_changed", {})
        diff_values.update(diff.get("type_changes", {}))

        for key, value in diff_values.items():
            if not key:  # Not sure why, but it happens
                continue

            key = key[5:]  # Remove "root." prefix

            if "[" in key:
                key = key.split("[", 1)[0]

            if "." in key:
                key = key.split(".", 1)[0]

            if key in done or key in CHANNEL_CHANGES_SUPPRESSED:
                continue

            if key in CHANNEL_CHANGES_UNSUPPORTED:
                changes.append(f"**{key.title()}** updated")
            else:
                new = value["new_value"]
                old = value["old_value"]

                changes.append(f"**{key.title()}:** `{old}` **->** `{new}`")

            done.append(key)

        if not changes:
            return

        message = ""

        for item in sorted(changes):
            message += f"{Emojis.bullet} {item}\n"

        if after.category:
            message = f"**{after.category}/#{after.name} (`{after.id}`)**\n{message}"
        else:
            message = f"**#{after.name}** (`{after.id}`)\n{message}"

        await self.send_log_message(
            Icons.hash_blurple, Colour.blurple(),
            "Channel updated", message
        )

    async def on_guild_role_create(self, role: Role):
        if role.guild.id != GuildConstant.id:
            return

        await self.send_log_message(
            Icons.crown_green, Colour(Colours.soft_green),
            "Role created", f"`{role.id}`"
        )

    async def on_guild_role_delete(self, role: Role):
        if role.guild.id != GuildConstant.id:
            return

        await self.send_log_message(
            Icons.crown_red, Colour(Colours.soft_red),
            "Role removed", f"{role.name} (`{role.id}`)"
        )

    async def on_guild_role_update(self, before: Role, after: Role):
        if before.guild.id != GuildConstant.id:
            return

        diff = DeepDiff(before, after)
        changes = []
        done = []

        diff_values = diff.get("values_changed", {})
        diff_values.update(diff.get("type_changes", {}))

        for key, value in diff_values.items():
            if not key:  # Not sure why, but it happens
                continue

            key = key[5:]  # Remove "root." prefix

            if "[" in key:
                key = key.split("[", 1)[0]

            if "." in key:
                key = key.split(".", 1)[0]

            if key in done or key == "color":
                continue

            if key in ROLE_CHANGES_UNSUPPORTED:
                changes.append(f"**{key.title()}** updated")
            else:
                new = value["new_value"]
                old = value["old_value"]

                changes.append(f"**{key.title()}:** `{old}` **->** `{new}`")

            done.append(key)

        if not changes:
            return

        message = ""

        for item in sorted(changes):
            message += f"{Emojis.bullet} {item}\n"

        message = f"**{after.name}** (`{after.id}`)\n{message}"

        await self.send_log_message(
            Icons.crown_blurple, Colour.blurple(),
            "Role updated", message
        )

    async def on_guild_update(self, before: Guild, after: Guild):
        if before.id != GuildConstant.id:
            return

        diff = DeepDiff(before, after)
        changes = []
        done = []

        diff_values = diff.get("values_changed", {})
        diff_values.update(diff.get("type_changes", {}))

        for key, value in diff_values.items():
            if not key:  # Not sure why, but it happens
                continue

            key = key[5:]  # Remove "root." prefix

            if "[" in key:
                key = key.split("[", 1)[0]

            if "." in key:
                key = key.split(".", 1)[0]

            if key in done:
                continue

            new = value["new_value"]
            old = value["old_value"]

            changes.append(f"**{key.title()}:** `{old}` **->** `{new}`")

            done.append(key)

        if not changes:
            return

        message = ""

        for item in sorted(changes):
            message += f"{Emojis.bullet} {item}\n"

        message = f"**{after.name}** (`{after.id}`)\n{message}"

        await self.send_log_message(
            Icons.guild_update, Colour.blurple(),
            "Guild updated", message,
            thumbnail=after.icon_url_as(format="png")
        )

    async def on_member_ban(self, guild: Guild, member: Union[Member, User]):
        if guild.id != GuildConstant.id:
            return

        if member.id in self._ignored[Event.member_ban]:
            self._ignored[Event.member_ban].remove(member.id)
            return

        await self.send_log_message(
            Icons.user_ban, Colour(Colours.soft_red),
            "User banned", f"{member.name}#{member.discriminator} (`{member.id}`)",
            thumbnail=member.avatar_url_as(static_format="png"),
            channel_id=Channels.modlog
        )

    async def on_member_join(self, member: Member):
        if member.guild.id != GuildConstant.id:
            return

        message = f"{member.name}#{member.discriminator} (`{member.id}`)"
        now = datetime.datetime.utcnow()
        difference = abs(relativedelta(now, member.created_at))

        message += "\n\n**Account age:** " + humanize_delta(difference)

        if difference.days < 1 and difference.months < 1 and difference.years < 1:  # New user account!
            message = f"{Emojis.new} {message}"

        await self.send_log_message(
            Icons.sign_in, Colour(Colours.soft_green),
            "User joined", message,
            thumbnail=member.avatar_url_as(static_format="png"),
            channel_id=Channels.userlog
        )

    async def on_member_remove(self, member: Member):
        if member.guild.id != GuildConstant.id:
            return

        if member.id in self._ignored[Event.member_remove]:
            self._ignored[Event.member_remove].remove(member.id)
            return

        await self.send_log_message(
            Icons.sign_out, Colour(Colours.soft_red),
            "User left", f"{member.name}#{member.discriminator} (`{member.id}`)",
            thumbnail=member.avatar_url_as(static_format="png"),
            channel_id=Channels.userlog
        )

    async def on_member_unban(self, guild: Guild, member: User):
        if guild.id != GuildConstant.id:
            return

        if member.id in self._ignored[Event.member_unban]:
            self._ignored[Event.member_unban].remove(member.id)
            return

        await self.send_log_message(
            Icons.user_unban, Colour.blurple(),
            "User unbanned", f"{member.name}#{member.discriminator} (`{member.id}`)",
            thumbnail=member.avatar_url_as(static_format="png"),
            channel_id=Channels.modlog
        )

    async def on_member_update(self, before: Member, after: Member):
        if before.guild.id != GuildConstant.id:
            return

        if before.id in self._ignored[Event.member_update]:
            self._ignored[Event.member_update].remove(before.id)
            return

        diff = DeepDiff(before, after)
        changes = []
        done = []

        diff_values = {}

        diff_values.update(diff.get("values_changed", {}))
        diff_values.update(diff.get("type_changes", {}))
        diff_values.update(diff.get("iterable_item_removed", {}))
        diff_values.update(diff.get("iterable_item_added", {}))

        diff_user = DeepDiff(before._user, after._user)

        diff_values.update(diff_user.get("values_changed", {}))
        diff_values.update(diff_user.get("type_changes", {}))
        diff_values.update(diff_user.get("iterable_item_removed", {}))
        diff_values.update(diff_user.get("iterable_item_added", {}))

        for key, value in diff_values.items():
            if not key:  # Not sure why, but it happens
                continue

            key = key[5:]  # Remove "root." prefix

            if "[" in key:
                key = key.split("[", 1)[0]

            if "." in key:
                key = key.split(".", 1)[0]

            if key in done or key in MEMBER_CHANGES_SUPPRESSED:
                continue

            if key == "_roles":
                new_roles = after.roles
                old_roles = before.roles

                for role in old_roles:
                    if role not in new_roles:
                        changes.append(f"**Role removed:** {role.name} (`{role.id}`)")

                for role in new_roles:
                    if role not in old_roles:
                        changes.append(f"**Role added:** {role.name} (`{role.id}`)")

            else:
                new = value.get("new_value")
                old = value.get("old_value")

                if new and old:
                    changes.append(f"**{key.title()}:** `{old}` **->** `{new}`")

            done.append(key)

        if before.name != after.name:
            changes.append(
                f"**Username:** `{before.name}` **->** `{after.name}`"
            )

        if before.discriminator != after.discriminator:
            changes.append(
                f"**Discriminator:** `{before.discriminator}` **->** `{after.discriminator}`"
            )

        if not changes:
            return

        message = ""

        for item in sorted(changes):
            message += f"{Emojis.bullet} {item}\n"

        message = f"**{after.name}#{after.discriminator}** (`{after.id}`)\n{message}"

        await self.send_log_message(
            Icons.user_update, Colour.blurple(),
            "Member updated", message,
            thumbnail=after.avatar_url_as(static_format="png"),
            channel_id=Channels.userlog
        )

    async def on_raw_bulk_message_delete(self, event: RawBulkMessageDeleteEvent):
        if event.guild_id != GuildConstant.id or event.channel_id in GuildConstant.ignored:
            return

        # Could upload the log to the site - maybe we should store all the messages somewhere?
        # Currently if messages aren't in the cache, we ain't gonna have 'em.

        ignored_messages = 0

        for message_id in event.message_ids:
            if message_id in self._ignored[Event.message_delete]:
                self._ignored[Event.message_delete].remove(message_id)
                ignored_messages += 1

        if ignored_messages >= len(event.message_ids):
            return

        channel = self.bot.get_channel(event.channel_id)

        if channel.category:
            message = f"{len(event.message_ids)} deleted in {channel.category}/#{channel.name} (`{channel.id}`)"
        else:
            message = f"{len(event.message_ids)} deleted in #{channel.name} (`{channel.id}`)"

        await self.send_log_message(
            Icons.message_bulk_delete, Colour.orange(),
            "Bulk message delete",
            message, channel_id=Channels.devalerts,
            ping_everyone=True
        )

    async def on_message_delete(self, message: Message):
        channel = message.channel
        author = message.author

        if message.guild.id != GuildConstant.id or channel.id in GuildConstant.ignored:
            return

        self._cached_deletes.append(message.id)

        if message.id in self._ignored[Event.message_delete]:
            self._ignored[Event.message_delete].remove(message.id)
            return

        if author.bot:
            return

        if channel.category:
            response = (
                f"**Author:** {author.name}#{author.discriminator} (`{author.id}`)\n"
                f"**Channel:** {channel.category}/#{channel.name} (`{channel.id}`)\n"
                f"**Message ID:** `{message.id}`\n"
                "\n"
            )
        else:
            response = (
                f"**Author:** {author.name}#{author.discriminator} (`{author.id}`)\n"
                f"**Channel:** #{channel.name} (`{channel.id}`)\n"
                f"**Message ID:** `{message.id}`\n"
                "\n"
            )

        # Shorten the message content if necessary
        content = message.clean_content
        remaining_chars = 2040 - len(response)

        if len(content) > remaining_chars:
            content = content[:remaining_chars] + "..."

        response += f"{content}"

        if message.attachments:
            # Prepend the message metadata with the number of attachments
            response = f"**Attachments:** {len(message.attachments)}\n" + response

        await self.send_log_message(
            Icons.message_delete, Colours.soft_red,
            "Message deleted",
            response,
            channel_id=Channels.message_log
        )

    async def on_raw_message_delete(self, event: RawMessageDeleteEvent):
        if event.guild_id != GuildConstant.id or event.channel_id in GuildConstant.ignored:
            return

        await asyncio.sleep(1)  # Wait here in case the normal event was fired

        if event.message_id in self._cached_deletes:
            # It was in the cache and the normal event was fired, so we can just ignore it
            self._cached_deletes.remove(event.message_id)
            return

        if event.message_id in self._ignored[Event.message_delete]:
            self._ignored[Event.message_delete].remove(event.message_id)
            return

        channel = self.bot.get_channel(event.channel_id)

        if channel.category:
            response = (
                f"**Channel:** {channel.category}/#{channel.name} (`{channel.id}`)\n"
                f"**Message ID:** `{event.message_id}`\n"
                "\n"
                "This message was not cached, so the message content cannot be displayed."
            )
        else:
            response = (
                f"**Channel:** #{channel.name} (`{channel.id}`)\n"
                f"**Message ID:** `{event.message_id}`\n"
                "\n"
                "This message was not cached, so the message content cannot be displayed."
            )

        await self.send_log_message(
            Icons.message_delete, Colour(Colours.soft_red),
            "Message deleted",
            response,
            channel_id=Channels.message_log
        )

    async def on_message_edit(self, before: Message, after: Message):
        if (
            not before.guild
            or before.guild.id != GuildConstant.id
            or before.channel.id in GuildConstant.ignored
            or before.author.bot
        ):
            return

        self._cached_edits.append(before.id)

        if before.content == after.content:
            return

        author = before.author
        channel = before.channel

        if channel.category:
            before_response = (
                f"**Author:** {author.name}#{author.discriminator} (`{author.id}`)\n"
                f"**Channel:** {channel.category}/#{channel.name} (`{channel.id}`)\n"
                f"**Message ID:** `{before.id}`\n"
                "\n"
                f"{before.clean_content}"
            )

            after_response = (
                f"**Author:** {author.name}#{author.discriminator} (`{author.id}`)\n"
                f"**Channel:** {channel.category}/#{channel.name} (`{channel.id}`)\n"
                f"**Message ID:** `{before.id}`\n"
                "\n"
                f"{after.clean_content}"
            )
        else:
            before_response = (
                f"**Author:** {author.name}#{author.discriminator} (`{author.id}`)\n"
                f"**Channel:** #{channel.name} (`{channel.id}`)\n"
                f"**Message ID:** `{before.id}`\n"
                "\n"
                f"{before.clean_content}"
            )

            after_response = (
                f"**Author:** {author.name}#{author.discriminator} (`{author.id}`)\n"
                f"**Channel:** #{channel.name} (`{channel.id}`)\n"
                f"**Message ID:** `{before.id}`\n"
                "\n"
                f"{after.clean_content}"
            )

        if before.edited_at:
            # Message was previously edited, to assist with self-bot detection, use the edited_at
            # datetime as the baseline and create a human-readable delta between this edit event
            # and the last time the message was edited
            timestamp = before.edited_at
            delta = humanize_delta(relativedelta(after.edited_at, before.edited_at))
            footer = f"Last edited {delta} ago"
        else:
            # Message was not previously edited, use the created_at datetime as the baseline, no
            # delta calculation needed
            timestamp = before.created_at
            footer = None

        await self.send_log_message(
            Icons.message_edit, Colour.blurple(), "Message edited (Before)", before_response,
<<<<<<< HEAD
            channel_id=Channels.message_log, timestamp_override=timestamp, footer_override=footer
=======
            channel_id=Channels.message_log, timestamp_override=timestamp, footer=footer
>>>>>>> 43009328
        )

        await self.send_log_message(
            Icons.message_edit, Colour.blurple(), "Message edited (After)", after_response,
            channel_id=Channels.message_log, timestamp_override=after.edited_at
        )

    async def on_raw_message_edit(self, event: RawMessageUpdateEvent):
        try:
            channel = self.bot.get_channel(int(event.data["channel_id"]))
            message = await channel.get_message(event.message_id)
        except NotFound:  # Was deleted before we got the event
            return

        if (
            not message.guild
            or message.guild.id != GuildConstant.id
            or message.channel.id in GuildConstant.ignored
            or message.author.bot
        ):
            return

        await asyncio.sleep(1)  # Wait here in case the normal event was fired

        if event.message_id in self._cached_edits:
            # It was in the cache and the normal event was fired, so we can just ignore it
            self._cached_edits.remove(event.message_id)
            return

        author = message.author
        channel = message.channel

        if channel.category:
            before_response = (
                f"**Author:** {author.name}#{author.discriminator} (`{author.id}`)\n"
                f"**Channel:** {channel.category}/#{channel.name} (`{channel.id}`)\n"
                f"**Message ID:** `{message.id}`\n"
                "\n"
                "This message was not cached, so the message content cannot be displayed."
            )

            after_response = (
                f"**Author:** {author.name}#{author.discriminator} (`{author.id}`)\n"
                f"**Channel:** {channel.category}/#{channel.name} (`{channel.id}`)\n"
                f"**Message ID:** `{message.id}`\n"
                "\n"
                f"{message.clean_content}"
            )
        else:
            before_response = (
                f"**Author:** {author.name}#{author.discriminator} (`{author.id}`)\n"
                f"**Channel:** #{channel.name} (`{channel.id}`)\n"
                f"**Message ID:** `{message.id}`\n"
                "\n"
                "This message was not cached, so the message content cannot be displayed."
            )

            after_response = (
                f"**Author:** {author.name}#{author.discriminator} (`{author.id}`)\n"
                f"**Channel:** #{channel.name} (`{channel.id}`)\n"
                f"**Message ID:** `{message.id}`\n"
                "\n"
                f"{message.clean_content}"
            )

        await self.send_log_message(
            Icons.message_edit, Colour.blurple(), "Message edited (Before)",
            before_response, channel_id=Channels.message_log
        )

        await self.send_log_message(
            Icons.message_edit, Colour.blurple(), "Message edited (After)",
            after_response, channel_id=Channels.message_log
        )


def setup(bot):
    bot.add_cog(ModLog(bot))
    log.info("Cog loaded: ModLog")<|MERGE_RESOLUTION|>--- conflicted
+++ resolved
@@ -116,11 +116,7 @@
             content: Optional[str] = None,
             additional_embeds: Optional[List[Embed]] = None,
             timestamp_override: Optional[datetime.datetime] = None,
-<<<<<<< HEAD
-            footer_override: Optional[str] = None,
-=======
             footer: Optional[str] = None,
->>>>>>> 43009328
     ):
         embed = Embed(description=text)
 
@@ -131,13 +127,8 @@
 
         embed.timestamp = timestamp_override or datetime.datetime.utcnow()
 
-<<<<<<< HEAD
-        if footer_override:
-            embed.set_footer(text=footer_override)
-=======
         if footer:
             embed.set_footer(text=footer)
->>>>>>> 43009328
 
         if thumbnail:
             embed.set_thumbnail(url=thumbnail)
@@ -719,11 +710,7 @@
 
         await self.send_log_message(
             Icons.message_edit, Colour.blurple(), "Message edited (Before)", before_response,
-<<<<<<< HEAD
-            channel_id=Channels.message_log, timestamp_override=timestamp, footer_override=footer
-=======
             channel_id=Channels.message_log, timestamp_override=timestamp, footer=footer
->>>>>>> 43009328
         )
 
         await self.send_log_message(
