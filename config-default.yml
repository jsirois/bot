--- conflicted
+++ resolved
@@ -142,11 +142,7 @@
     filter_zalgo:       false
     filter_invites:     true
     filter_domains:     true
-<<<<<<< HEAD
-    filter_rich_embeds: false
-=======
     watch_rich_embeds:  true
->>>>>>> 43009328
     watch_words:        true
     watch_tokens:       true
 
